--- conflicted
+++ resolved
@@ -1,9 +1,5 @@
 import { LuckinProvider, Workbench, CommandPalette } from '@lgnixai/luckin-ui';
-<<<<<<< HEAD
-import { useEffect } from 'react';
-import { useCommandService } from '@lgnixai/luckin-core';
-import type { ILuckinConfig } from '@lgnixai/luckin-core';
-=======
+ 
 import { useEffect, useState } from 'react';
 import { 
   initializeGlobalApp, 
@@ -11,7 +7,7 @@
   type ILuckinConfig,
   type LuckinApplication 
 } from '@lgnixai/luckin-core';
->>>>>>> 3db4ea6e
+ 
 import './index.css';
 
 const config: ILuckinConfig = {
