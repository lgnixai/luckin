--- conflicted
+++ resolved
@@ -15,35 +15,22 @@
 interface FileTreeState {
   nodesById: Record<string, FileNodeData>;
   rootId: string;
-  // 当前在侧边栏选中的节点（用于高亮、重命名等）
-  selectedId?: string | null;
-  // 新建文件/文件夹时的目标文件夹；默认等于 rootId
-  currentFolderId?: string;
   createFolder: (parentId: string, name?: string) => string;
   createFile: (parentId: string, name?: string, documentId?: string) => string;
   renameNode: (id: string, name: string) => void;
   deleteNode: (id: string) => void;
   listChildren: (id: string) => FileNodeData[];
-<<<<<<< HEAD
-  moveNode: (id: string, newParentId: string) => void;
-  setSelectedId: (id: string | null) => void;
-  setCurrentFolderId: (id: string) => void;
-  getPath: (id: string) => string;
-  findNodeByDocumentId: (docId: string) => FileNodeData | undefined;
-  linkDocument: (id: string, documentId: string) => void;
-=======
   setDocumentId: (fileId: string, documentId: string) => void;
->>>>>>> e8791229
 }
 
 const STORAGE_KEY = 'obsidian.clone.filetree';
 
-const loadInitial = (): { rootId: string; nodesById: Record<string, FileNodeData>; selectedId?: string | null; currentFolderId?: string } => {
+const loadInitial = (): { rootId: string; nodesById: Record<string, FileNodeData> } => {
   if (typeof window === 'undefined') {
     const id = 'root-' + Date.now().toString(36);
     const now = Date.now();
     const root: FileNodeData = { id, name: 'Vault', type: 'folder', children: [], createdAt: now, updatedAt: now };
-    return { rootId: id, nodesById: { [id]: root }, selectedId: id, currentFolderId: id };
+    return { rootId: id, nodesById: { [id]: root } };
   }
   try {
     const raw = localStorage.getItem(STORAGE_KEY);
@@ -52,7 +39,7 @@
   const id = 'root-' + Date.now().toString(36);
   const now = Date.now();
   const root: FileNodeData = { id, name: 'Vault', type: 'folder', children: [], createdAt: now, updatedAt: now };
-  return { rootId: id, nodesById: { [id]: root }, selectedId: id, currentFolderId: id };
+  return { rootId: id, nodesById: { [id]: root } };
 };
 
 export const useFileTree = create<FileTreeState>()(
@@ -70,8 +57,6 @@
         const children = parent.children || (parent.children = []);
         children.push(id);
         parent.updatedAt = now;
-        state.selectedId = id;
-        state.currentFolderId = id;
       });
       return id;
     },
@@ -87,7 +72,6 @@
         const children = parent.children || (parent.children = []);
         children.push(id);
         parent.updatedAt = now;
-        state.selectedId = id;
       });
       return id;
     },
@@ -118,8 +102,6 @@
           parent.children = (parent.children || []).filter((cid) => cid !== id);
           parent.updatedAt = Date.now();
         }
-        if (state.selectedId === id) state.selectedId = parentId ?? state.rootId;
-        if (state.currentFolderId === id) state.currentFolderId = state.rootId;
       });
     },
 
@@ -129,74 +111,6 @@
       return (node.children || []).map((cid) => get().nodesById[cid]).filter(Boolean) as FileNodeData[];
     },
 
-<<<<<<< HEAD
-    moveNode: (id: string, newParentId: string) => {
-      set((state: FileTreeState) => {
-        const node = state.nodesById[id];
-        const newParent = state.nodesById[newParentId];
-        if (!node || !newParent || newParent.type !== 'folder') return;
-        // 防止将文件夹移动到自己的子孙中
-        const isDescendant = (targetId: string, maybeAncestorId: string): boolean => {
-          const target = state.nodesById[targetId];
-          if (!target || target.type !== 'folder') return false;
-          const stack = [...(target.children || [])];
-          while (stack.length) {
-            const cid = stack.pop()!;
-            if (cid === maybeAncestorId) return true;
-            const child = state.nodesById[cid];
-            if (child?.type === 'folder' && child.children) stack.push(...child.children);
-          }
-          return false;
-        };
-        if (isDescendant(id, newParentId)) return;
-
-        // 从旧父节点移除
-        if (node.parentId && state.nodesById[node.parentId]) {
-          const oldParent = state.nodesById[node.parentId];
-          oldParent.children = (oldParent.children || []).filter((cid) => cid !== id);
-          oldParent.updatedAt = Date.now();
-        }
-        // 加入新父节点
-        node.parentId = newParentId;
-        const children = newParent.children || (newParent.children = []);
-        children.push(id);
-        newParent.updatedAt = Date.now();
-        node.updatedAt = Date.now();
-      });
-    },
-
-    setSelectedId: (id: string | null) => {
-      set((state: FileTreeState) => { state.selectedId = id; });
-    },
-
-    setCurrentFolderId: (id: string) => {
-      set((state: FileTreeState) => { state.currentFolderId = id; });
-    },
-
-    getPath: (id: string) => {
-      const state = get();
-      const parts: string[] = [];
-      let cur: FileNodeData | undefined = state.nodesById[id];
-      while (cur) {
-        parts.push(cur.name);
-        if (!cur.parentId) break;
-        cur = state.nodesById[cur.parentId];
-      }
-      return '/' + parts.reverse().join('/');
-    },
-
-    findNodeByDocumentId: (docId: string) => {
-      const state = get();
-      return Object.values(state.nodesById).find((n) => n.documentId === docId);
-    },
-
-    linkDocument: (id: string, documentId: string) => {
-      set((state: FileTreeState) => {
-        const n = state.nodesById[id];
-        if (!n || n.type !== 'file') return;
-        n.documentId = documentId;
-        n.updatedAt = Date.now();
-=======
     setDocumentId: (fileId: string, documentId: string) => {
       set((state: FileTreeState) => {
         const node = state.nodesById[fileId];
@@ -204,7 +118,6 @@
           node.documentId = documentId;
           node.updatedAt = Date.now();
         }
->>>>>>> e8791229
       });
     }
   }))
@@ -217,12 +130,7 @@
     if (timer) window.clearTimeout(timer);
     timer = window.setTimeout(() => {
       try {
-        localStorage.setItem(STORAGE_KEY, JSON.stringify({ 
-          rootId: state.rootId, 
-          nodesById: state.nodesById, 
-          selectedId: state.selectedId ?? null,
-          currentFolderId: state.currentFolderId ?? state.rootId
-        }));
+        localStorage.setItem(STORAGE_KEY, JSON.stringify({ rootId: state.rootId, nodesById: state.nodesById }));
       } catch {}
     }, 400);
   });
