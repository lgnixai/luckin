import React, { useState, useCallback, useEffect } from 'react';
import { Panel, PanelGroup, PanelResizeHandle } from 'react-resizable-panels';
import { TabBar, type TabType } from './Tab';
import Editor from './Editor';
import EnhancedEditor from './EnhancedEditor';
import WorkspaceManager from './WorkspaceManager';
import { useDocuments } from '@/stores/documents';
import { useTabManager } from '@/stores/tabManager';
import { Layout, Save } from 'lucide-react';
import { useFileTree } from '@/stores/filetree';
import { useEditorBridge } from '@/stores/editorBridge';
import useShortcuts from '@/hooks/useShortcuts';
import { useFileTreeEditorIntegration } from '@/hooks/useFileTreeEditorIntegration';

import type { PanelNode } from '@lgnixai/luckin-core';
import {
  findNodeById as findNodeByIdCore,
  findFirstLeaf as findFirstLeafCore,
  updateTabsForPanel,
  splitPanelImmutable,
  removePanelNodeImmutable,
} from '@lgnixai/luckin-core';

// interface FileNode {
//   id: string;
//   name: string;
//   type: 'file' | 'folder';
//   children?: FileNode[];
// }

const ObsidianLayout: React.FC = () => {
  const { createDocument, renameDocument, setDocumentPath } = useDocuments();
  const { loadWorkspaceLayout: _loadWorkspaceLayout } = useTabManager();
  const [showWorkspaceManager, setShowWorkspaceManager] = useState(false);
  const { createFileFromEditor } = useFileTreeEditorIntegration();
  const [panelTree, setPanelTree] = useState<PanelNode>({
    id: 'root',
    type: 'split',
    direction: 'horizontal',
    children: [
      {
        id: 'left',
        type: 'leaf',
        tabs: [
          { id: '1', title: '新标签页', isActive: true },
          
        ],
        size: 35,
        minSize: 20
      },
       
    ]
  });

  const { rootId, createFile, nodesById, findNodeByDocumentId, renameNode, getPath, currentFolderId, linkDocument } = useFileTree();
  const fileTreeStore = useFileTree();
  const { openNonce, lastOpen } = useEditorBridge();
  const [lastActivePanelId, setLastActivePanelId] = useState<string>('left');

  // Workspace management handlers
  const handleLoadWorkspaceLayout = useCallback((layout: { panelTree: PanelNode }) => {
    setPanelTree(layout.panelTree);
    setShowWorkspaceManager(false);
  }, []);

  // Global shortcuts
  useShortcuts({
    onSaveWorkspace: () => setShowWorkspaceManager(true),
  });

  // 初始化为每个初始标签创建文档
  useEffect(() => {
    const attachDocs = (node: PanelNode) => {
      if (node.type === 'leaf' && node.tabs) {
        node.tabs = node.tabs.map((t: any) => ({
          ...t,
          documentId: t.documentId ?? createDocument(t.title, { content: '', language: 'markdown' })
        }));
      }
      if (node.children) node.children.forEach(attachDocs);
    };
    setPanelTree((prev: PanelNode) => {
      const clone = JSON.parse(JSON.stringify(prev)) as PanelNode;
      attachDocs(clone);
      return clone;
    });
  }, [createDocument]);

  // 监听 Explorer 发来的“打开文档”请求，并在当前面板打开
  useEffect(() => {
    if (!lastOpen) return;
    const { docId, title, filePath } = lastOpen;
    openDocumentInTargetPanel(docId, title, filePath);
    // eslint-disable-next-line react-hooks/exhaustive-deps
  }, [openNonce]);

  const findPanelById = useCallback((tree: PanelNode, id: string): PanelNode | null => {
    return findNodeByIdCore(tree, id);
  }, []);

  const updatePanelTabs = useCallback((panelId: string, newTabs: TabType[]) => {
    setPanelTree((prevTree: PanelNode) => updateTabsForPanel(prevTree, panelId, newTabs as any));
  }, []);

  // 历史栈：记录每个叶子面板的激活序列
  const [historyByPanelId, setHistoryByPanelId] = useState<Record<string, { stack: string[]; index: number }>>({});
  const pushHistory = useCallback((panelId: string, tabId: string) => {
    setHistoryByPanelId((prev: Record<string, { stack: string[]; index: number }>) => {
      const h = prev[panelId] ?? { stack: [], index: -1 };
      const newStack = h.stack.slice(0, h.index + 1);
      if (newStack[newStack.length - 1] !== tabId) newStack.push(tabId);
      return { ...prev, [panelId]: { stack: newStack, index: newStack.length - 1 } };
    });
  }, []);
  const goBack = useCallback((panelId: string) => {
    setHistoryByPanelId((prev: Record<string, { stack: string[]; index: number }>) => {
      const h = prev[panelId];
      if (!h || h.index <= 0) return prev;
      const next = { ...prev, [panelId]: { ...h, index: h.index - 1 } };
      const targetTabId = next[panelId].stack[next[panelId].index];
      const panel = findPanelById(panelTree, panelId);
      if (panel?.tabs) {
        const newTabs = panel.tabs.map((t: any) => ({ ...t, isActive: t.id === targetTabId }));
        updatePanelTabs(panelId, newTabs);
      }
      return next;
    });
  }, [findPanelById, panelTree, updatePanelTabs]);
  const goForward = useCallback((panelId: string) => {
    setHistoryByPanelId((prev: Record<string, { stack: string[]; index: number }>) => {
      const h = prev[panelId];
      if (!h || h.index >= h.stack.length - 1) return prev;
      const next = { ...prev, [panelId]: { ...h, index: h.index + 1 } };
      const targetTabId = next[panelId].stack[next[panelId].index];
      const panel = findPanelById(panelTree, panelId);
      if (panel?.tabs) {
        const newTabs = panel.tabs.map((t: any) => ({ ...t, isActive: t.id === targetTabId }));
        updatePanelTabs(panelId, newTabs);
      }
      return next;
    });
  }, [findPanelById, panelTree, updatePanelTabs]);

  const handleToggleLock = useCallback((panelId: string) => (id: string) => {
    const panel = findPanelById(panelTree, panelId);
    if (!panel?.tabs) return;

    const newTabs = panel.tabs.map((tab: any) => 
      tab.id === id ? { ...tab, isLocked: !tab.isLocked } : tab
    );
    updatePanelTabs(panelId, newTabs);
  }, [panelTree, findPanelById, updatePanelTabs]);

  const handleDuplicate = useCallback((panelId: string) => (id: string) => {
    const panel = findPanelById(panelTree, panelId);
    if (!panel?.tabs) return;

    const targetTab = panel.tabs.find((tab: any) => tab.id === id);
    if (targetTab) {
      // 如果有documentId，创建新文档副本
      const newDocumentId = targetTab.documentId 
        ? createDocument(`${targetTab.title} - 副本`, { content: '', language: 'markdown' })
        : undefined;
      
      const newTab = {
        ...targetTab,
        id: Date.now().toString(),
        title: `${targetTab.title} - 副本`,
        isActive: false,
        documentId: newDocumentId
      };
      const newTabs = [...panel.tabs, newTab];
      updatePanelTabs(panelId, newTabs);
    }
  }, [panelTree, findPanelById, updatePanelTabs, createDocument]);

  const handleRename = useCallback((panelId: string) => (id: string, newTitle: string) => {
    const panel = findPanelById(panelTree, panelId);
    if (!panel?.tabs) return;

    const newTabs = panel.tabs.map((tab: any) => {
      if (tab.id === id) {
        if (tab.documentId) renameDocument(tab.documentId, newTitle);
        // 同步重命名文件树中的节点
        try {
          const fileNode = fileTreeStore.findNodeByDocumentId(tab.documentId);
          if (fileNode) fileTreeStore.renameNode(fileNode.id, newTitle);
        } catch {}
        return { ...tab, title: newTitle };
      }
      return tab;
    });
    updatePanelTabs(panelId, newTabs);
  }, [panelTree, findPanelById, updatePanelTabs]);

  const handleCopyPath = useCallback((panelId: string) => (id: string) => {
    const panel = findPanelById(panelTree, panelId);
    if (!panel?.tabs) return;

    const targetTab = panel.tabs.find((tab: any) => tab.id === id);
    if (targetTab) {
      const pathToCopy = targetTab.filePath || `/${targetTab.title}`;
      navigator.clipboard.writeText(pathToCopy).then(() => {
        // 可以添加一个toast通知
        console.log('路径已复制到剪贴板:', pathToCopy);
      }).catch(err => {
        console.error('复制路径失败:', err);
        // 降级方案：显示路径
        alert(`文件路径: ${pathToCopy}`);
      });
    }
  }, [panelTree, findPanelById]);

  const findFirstLeafPanelId = useCallback((tree: PanelNode): string | null => {
    const leaf = findFirstLeafCore(tree);
    return leaf ? leaf.id : null;
  }, []);

  const openDocumentInTargetPanel = useCallback((docId: string, title: string, filePath?: string) => {
    setPanelTree((prev: PanelNode) => {
      const getTargetPanelId = (): string => {
        const p = findPanelById(prev, lastActivePanelId);
        if (p && p.type === 'leaf' && p.tabs) return lastActivePanelId;
        return findFirstLeafPanelId(prev) ?? 'left';
      };
      const targetId = getTargetPanelId();
      const targetPanel = findPanelById(prev, targetId);
      if (!targetPanel || targetPanel.type !== 'leaf' || !targetPanel.tabs) return prev;
      const newTab: TabType = {
        id: Date.now().toString(),
        title,
        isActive: true,
        documentId: docId,
        filePath
      };
      const newTabs = targetPanel.tabs.map((t: any) => ({ ...t, isActive: false }));
      newTabs.push(newTab);
      const updateNode = (node: PanelNode): PanelNode => {
        if (node.id === targetId && node.type === 'leaf') {
          return { ...node, tabs: newTabs };
        }
        if (node.children) return { ...node, children: node.children.map(updateNode) };
        return node;
      };
      setLastActivePanelId(targetId);
      return updateNode(prev);
    });
  }, [findPanelById, findFirstLeafPanelId, lastActivePanelId]);

  const handleRevealInExplorer = useCallback((panelId: string) => (id: string) => {
    // 在网页环境中，我们可以显示文件路径或其他相关信息
    const panel = findPanelById(panelTree, panelId);
    if (!panel?.tabs) return;

    const targetTab = panel.tabs.find(tab => tab.id === id);
    if (targetTab) {
      const filePath = targetTab.filePath || `/${targetTab.title}`;
      // 在Web环境中，我们可以尝试打开文件管理器或显示信息
      if (targetTab.filePath) {
        // 如果有真实文件路径，尝试在新标签页中打开
        window.open(`file://${targetTab.filePath}`, '_blank');
      } else {
        // 否则显示文件信息
        alert(`文件信息:\n标题: ${targetTab.title}\n位置: ${filePath}\n类型: ${targetTab.documentId ? '文档' : '新文件'}`);
      }
    }
  }, [panelTree, findPanelById]);

  const splitPanel = useCallback((panelId: string, direction: 'horizontal' | 'vertical') => {
    setPanelTree(prevTree =>
      splitPanelImmutable(prevTree, panelId, direction, () => ({ id: Date.now().toString(), title: '新标签页', isActive: true, documentId: createDocument('新标签页') } as any))
    );
  }, [createDocument]);

  const removePanelNode = useCallback((panelId: string) => {
    setPanelTree(prevTree => removePanelNodeImmutable(prevTree, panelId));
  }, []);

  const handleCloseTab = useCallback((panelId: string) => (id: string) => {
    const panel = findPanelById(panelTree, panelId);
    if (!panel?.tabs) return;

    const newTabs = panel.tabs.filter((tab: any) => tab.id !== id);
    
    if (newTabs.length === 0) {
      // 如果是根面板或唯一面板，保留一个新标签
      const isRootPanel = panelTree.id === panelId;
      const isOnlyPanel = panelTree.type === 'leaf';
      
      if (isRootPanel || isOnlyPanel) {
        const newTab = { id: Date.now().toString(), title: '新标签页', isActive: true };
        updatePanelTabs(panelId, [newTab]);
      } else {
        // 否则删除整个面板
        removePanelNode(panelId);
      }
    } else {
      const closedTab = panel.tabs.find((tab: any) => tab.id === id);
      if (closedTab?.isActive && newTabs.length > 0) {
        newTabs[0].isActive = true;
      }
      updatePanelTabs(panelId, newTabs);
    }
  }, [panelTree, findPanelById, updatePanelTabs, removePanelNode]);

  const handleActivateTab = useCallback((panelId: string) => (id: string) => {
    const panel = findPanelById(panelTree, panelId);
    if (!panel?.tabs) return;

    const newTabs = panel.tabs.map((tab: any) => ({ ...tab, isActive: tab.id === id }));
    updatePanelTabs(panelId, newTabs);
    pushHistory(panelId, id);
    setLastActivePanelId(panelId);
  }, [panelTree, findPanelById, updatePanelTabs]);

  const handleAddTab = useCallback((panelId: string) => () => {
    const panel = findPanelById(panelTree, panelId);
    if (!panel?.tabs) return;

    const documentId = createDocument('新标签页', { content: '', language: 'markdown' });
<<<<<<< HEAD
    // 在当前选中文件夹（或根目录）创建一个文件，并与该文档绑定
    try {
      const parentId = fileTreeStore.currentFolderId || rootId;
      const fileId = fileTreeStore.createFile(parentId, '新标签页.md', documentId);
      fileTreeStore.linkDocument(fileId, documentId);
      const path = fileTreeStore.getPath(fileId);
      setDocumentPath(documentId, path);
    } catch {}
=======
    
    // 在文件树中创建对应的文件
    const fileId = createFileFromEditor('新标签页.md', documentId);
    
>>>>>>> e8791229
    const newTab = {
      id: Date.now().toString(),
      title: '新标签页',
      isActive: true, // 新标签页应该立即激活
      documentId,
      filePath: `新标签页.md` // 可以从文件树获取完整路径
    } as TabType;
    const newTabs = panel.tabs.map(t => ({ ...t, isActive: false })); // 取消其他标签的激活状态
    newTabs.push(newTab);
    updatePanelTabs(panelId, newTabs);
  }, [panelTree, findPanelById, updatePanelTabs, createDocument, createFileFromEditor]);

  const handleCloseOthers = useCallback((panelId: string) => (id: string) => {
    const panel = findPanelById(panelTree, panelId);
    if (!panel?.tabs) return;

    const targetTab = panel.tabs.find(tab => tab.id === id);
    if (targetTab) {
      updatePanelTabs(panelId, [{ ...targetTab, isActive: true }]);
    }
  }, [panelTree, findPanelById, updatePanelTabs]);

  const handleCloseAll = useCallback((panelId: string) => () => {
    const newTab = { id: Date.now().toString(), title: '新标签页', isActive: true };
    updatePanelTabs(panelId, [newTab]);
  }, [updatePanelTabs]);

  const handleSplitHorizontal = useCallback((panelId: string) => (id: string) => {
    splitPanel(panelId, 'horizontal');
  }, [splitPanel]);

  const handleSplitVertical = useCallback((panelId: string) => (id: string) => {
    splitPanel(panelId, 'vertical');
  }, [splitPanel]);

  const renderPanelNode = useCallback((node: PanelNode): React.ReactElement => {
    if (node.type === 'leaf' && node.tabs) {
      return (
        <div className="h-full flex flex-col overflow-hidden">
          <div className="flex-shrink-0">
            <TabBar
              tabs={node.tabs}
              onCloseTab={handleCloseTab(node.id)}
              onActivateTab={handleActivateTab(node.id)}
              onAddTab={handleAddTab(node.id)}
              onCloseOthers={handleCloseOthers(node.id)}
              onCloseAll={handleCloseAll(node.id)}
              onSplitHorizontal={handleSplitHorizontal(node.id)}
              onSplitVertical={handleSplitVertical(node.id)}
              onToggleLock={handleToggleLock(node.id)}
              onDuplicate={handleDuplicate(node.id)}
              onRename={handleRename(node.id)}
              onCopyPath={handleCopyPath(node.id)}
              onRevealInExplorer={handleRevealInExplorer(node.id)}
              onReorderTabs={(newTabs) => updatePanelTabs(node.id, newTabs)}
              onBack={() => goBack(node.id)}
              onForward={() => goForward(node.id)}
              panelId={node.id}
            />
          </div>
          <div className="flex flex-1 min-h-0 overflow-hidden">
            <div className="flex flex-1 min-w-0 overflow-hidden">
              <div className="flex-1 overflow-hidden">
                <EnhancedEditor documentId={node.tabs.find(t => t.isActive)?.documentId} />
              </div>
            </div>
          </div>
        </div>
      );
    }

    if (node.type === 'split' && node.children && node.children.length > 0) {
      return (
        <PanelGroup direction={node.direction || 'horizontal'}>
          {node.children.map((child, index) => (
            <React.Fragment key={child.id}>
              <Panel 
                defaultSize={child.size || 50} 
                minSize={child.minSize || 20}
                className={node.direction === 'horizontal' && index === 0 ? 'border-r border-border' : ''}
              >
                {renderPanelNode(child)}
              </Panel>
              {index < node.children!.length - 1 && (
                <PanelResizeHandle 
                  className={node.direction === 'horizontal' 
                    ? "w-1 bg-border hover:bg-accent transition-colors duration-200" 
                    : "h-1 bg-border hover:bg-accent transition-colors duration-200"
                  } 
                />
              )}
            </React.Fragment>
          ))}
        </PanelGroup>
      );
    }

    return <div>Error: Invalid panel configuration</div>;
  }, [
    handleCloseTab,
    handleActivateTab,
    handleAddTab,
    handleCloseOthers,
    handleCloseAll,
    handleSplitHorizontal,
    handleSplitVertical,
    handleToggleLock,
    handleDuplicate,
    handleRename,
    handleCopyPath,
    handleRevealInExplorer
  ]);

  return (
    <div className="h-full w-full flex flex-col bg-background overflow-hidden">
      {/* Top toolbar */}
      <div className="flex items-center justify-between px-4 py-2 bg-panel border-b border-border flex-shrink-0">
        <div className="flex items-center gap-2">
          <span className="text-sm font-medium text-foreground">Obsidian Clone</span>
        </div>
        
        <div className="flex items-center gap-2">
          <button
            onClick={() => setShowWorkspaceManager(true)}
            className="p-1 hover:bg-nav-hover rounded"
            title="工作区管理 (Ctrl+Shift+S)"
          >
            <Layout className="w-4 h-4 text-muted-foreground" />
          </button>
          
          <button
            onClick={() => setShowWorkspaceManager(true)}
            className="p-1 hover:bg-nav-hover rounded"
            title="保存工作区"
          >
            <Save className="w-4 h-4 text-muted-foreground" />
          </button>
        </div>
      </div>
      
      {/* Main content */}
      <div className="flex-1 flex min-h-0 overflow-hidden">        
        <div className="flex-1 min-w-0 overflow-hidden">
          {renderPanelNode(panelTree)}
        </div>
      </div>
      
      {/* Workspace Manager */}
      <WorkspaceManager
        isOpen={showWorkspaceManager}
        onClose={() => setShowWorkspaceManager(false)}
        currentPanelTree={panelTree}
        onLoadLayout={handleLoadWorkspaceLayout}
      />
    </div>
  );
};

export default ObsidianLayout;<|MERGE_RESOLUTION|>--- conflicted
+++ resolved
@@ -8,7 +8,6 @@
 import { useTabManager } from '@/stores/tabManager';
 import { Layout, Save } from 'lucide-react';
 import { useFileTree } from '@/stores/filetree';
-import { useEditorBridge } from '@/stores/editorBridge';
 import useShortcuts from '@/hooks/useShortcuts';
 import { useFileTreeEditorIntegration } from '@/hooks/useFileTreeEditorIntegration';
 
@@ -29,7 +28,7 @@
 // }
 
 const ObsidianLayout: React.FC = () => {
-  const { createDocument, renameDocument, setDocumentPath } = useDocuments();
+  const { createDocument, renameDocument } = useDocuments();
   const { loadWorkspaceLayout: _loadWorkspaceLayout } = useTabManager();
   const [showWorkspaceManager, setShowWorkspaceManager] = useState(false);
   const { createFileFromEditor } = useFileTreeEditorIntegration();
@@ -52,9 +51,7 @@
     ]
   });
 
-  const { rootId, createFile, nodesById, findNodeByDocumentId, renameNode, getPath, currentFolderId, linkDocument } = useFileTree();
-  const fileTreeStore = useFileTree();
-  const { openNonce, lastOpen } = useEditorBridge();
+  const { rootId, listChildren, createFile, createFolder, nodesById } = useFileTree();
   const [lastActivePanelId, setLastActivePanelId] = useState<string>('left');
 
   // Workspace management handlers
@@ -85,14 +82,6 @@
       return clone;
     });
   }, [createDocument]);
-
-  // 监听 Explorer 发来的“打开文档”请求，并在当前面板打开
-  useEffect(() => {
-    if (!lastOpen) return;
-    const { docId, title, filePath } = lastOpen;
-    openDocumentInTargetPanel(docId, title, filePath);
-    // eslint-disable-next-line react-hooks/exhaustive-deps
-  }, [openNonce]);
 
   const findPanelById = useCallback((tree: PanelNode, id: string): PanelNode | null => {
     return findNodeByIdCore(tree, id);
@@ -181,11 +170,6 @@
     const newTabs = panel.tabs.map((tab: any) => {
       if (tab.id === id) {
         if (tab.documentId) renameDocument(tab.documentId, newTitle);
-        // 同步重命名文件树中的节点
-        try {
-          const fileNode = fileTreeStore.findNodeByDocumentId(tab.documentId);
-          if (fileNode) fileTreeStore.renameNode(fileNode.id, newTitle);
-        } catch {}
         return { ...tab, title: newTitle };
       }
       return tab;
@@ -318,21 +302,10 @@
     if (!panel?.tabs) return;
 
     const documentId = createDocument('新标签页', { content: '', language: 'markdown' });
-<<<<<<< HEAD
-    // 在当前选中文件夹（或根目录）创建一个文件，并与该文档绑定
-    try {
-      const parentId = fileTreeStore.currentFolderId || rootId;
-      const fileId = fileTreeStore.createFile(parentId, '新标签页.md', documentId);
-      fileTreeStore.linkDocument(fileId, documentId);
-      const path = fileTreeStore.getPath(fileId);
-      setDocumentPath(documentId, path);
-    } catch {}
-=======
     
     // 在文件树中创建对应的文件
     const fileId = createFileFromEditor('新标签页.md', documentId);
     
->>>>>>> e8791229
     const newTab = {
       id: Date.now().toString(),
       title: '新标签页',
